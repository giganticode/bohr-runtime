import json
import subprocess
from pprint import pprint
from typing import Optional

import click

from bohr import __version__, api
from bohr.api import refresh_if_necessary
from bohr.config import load_config
from bohr.pathconfig import add_to_local_config, load_path_config
from bohr.pipeline import stages
from bohr.pipeline.profiler import Profiler
from bohr.pipeline.stages.parse_labels import parse_label

CONTEXT_SETTINGS = dict(help_option_names=["-h", "--help"])


import logging

logger = logging.getLogger(__name__)


@click.group(context_settings=CONTEXT_SETTINGS)
@click.version_option(__version__)
def bohr():
    pass


@bohr.command()
@click.argument("task", required=False)
def repro(task: Optional[str]):
    config = load_config()
<<<<<<< HEAD
    refresh_if_necessary(config.paths)
    cmd = ["dvc", "repro", "--pull"]
=======
    refresh_if_necessary(config)
    subprocess.run(["dvc", "pull"], cwd=config.project_root)
    cmd = ["dvc", "repro"]
>>>>>>> 8c03e8c6
    if task:
        if task not in config.tasks:
            raise ValueError(f"Task {task} not found in bohr.json")
        cmd.extend(["--glob", f"{task}_*"])
    logger.debug(f"Running command: {cmd}")
    subprocess.run(cmd, cwd=config.paths.project_root)


@bohr.command()
def status():
    path_config = load_path_config()
    refresh_if_necessary(path_config)
    subprocess.run(["dvc", "status"], cwd=path_config.project_root)


@bohr.command()
def refresh():
    api.refresh()


@bohr.command()
@click.argument("key")
@click.argument("value")
def config(key: str, value: str):
    add_to_local_config("core", key, value)


@bohr.command()
def parse_labels():
    config = load_config()
    parse_label(config)


@bohr.command()
@click.argument("task")
@click.argument("dataset")
@click.option("--debug", is_flag=True)
def label_dataset(task: str, dataset: str, debug: bool):
    config = load_config()
    task = config.tasks[task]
    dataset = config.datasets[dataset]
    stages.label_dataset(task, dataset, config, debug)


@bohr.command()
@click.argument("task")
@click.option("--heuristic-group", type=str)
@click.option("--dataset", type=str)
@click.option("--profile", is_flag=True)
def apply_heuristics(
    task: str, heuristic_group: Optional[str], dataset: Optional[str], profile: bool
):
    config = load_config()
    path_config = load_path_config()

    task = config.tasks[task]
    if heuristic_group:
        with Profiler(enabled=profile):
            dataset = config.datasets[dataset]
            stages.apply_heuristics(task, path_config, heuristic_group, dataset)
    else:
        stages.combine_applied_heuristics(task, path_config)


@bohr.command()
@click.argument("task")
@click.argument("target-dataset")
def train_label_model(task: str, target_dataset: str):

    config = load_config()
    path_config = load_path_config()
    task = config.tasks[task]
    target_dataset = config.datasets[target_dataset]
    stats = stages.train_label_model(task, target_dataset, path_config)
    with open(path_config.metrics / task.name / "label_model_metrics.json", "w") as f:
        json.dump(stats, f)
    pprint(stats)<|MERGE_RESOLUTION|>--- conflicted
+++ resolved
@@ -31,14 +31,9 @@
 @click.argument("task", required=False)
 def repro(task: Optional[str]):
     config = load_config()
-<<<<<<< HEAD
     refresh_if_necessary(config.paths)
-    cmd = ["dvc", "repro", "--pull"]
-=======
-    refresh_if_necessary(config)
-    subprocess.run(["dvc", "pull"], cwd=config.project_root)
+    subprocess.run(["dvc", "pull"], cwd=config.paths.project_root)
     cmd = ["dvc", "repro"]
->>>>>>> 8c03e8c6
     if task:
         if task not in config.tasks:
             raise ValueError(f"Task {task} not found in bohr.json")
